^^^^^^^^^^^^^^^^^^^^^^^^^^^^^^^^^^^^^^^^^^
Changelog for package plansys2_pddl_parser
^^^^^^^^^^^^^^^^^^^^^^^^^^^^^^^^^^^^^^^^^^

<<<<<<< HEAD
0.0.5 (2020-01-12)
------------------
* Avoid inserting duplicate types
  Signed-off-by: Francisco Martin Rico <fmrico@gmail.com>
* Contributors: Francisco Martin Rico
=======
0.0.6 (2020-03-23)
------------------
* Avoid inserting duplicate types
  Signed-off-by: Francisco Martin Rico <fmrico@gmail.com>
* Contributors: Francisco Martin Rico, Francisco Martín Rico

0.0.5 (2020-01-12)
------------------
>>>>>>> bee730df

0.0.4 (2020-01-09)
------------------

0.0.3 (2020-01-09)
------------------

0.0.2 (2020-01-08)
------------------
* Merge pull request `#16 <https://github.com/IntelligentRoboticsLabs/ros2_planning_system/issues/16>`_ from IntelligentRoboticsLabs/pddl_parser_rename
  Rename pddl_parser
* Rename pddl_parser
  Signed-off-by: Francisco Martin Rico <fmrico@gmail.com>
* Contributors: Francisco Martin Rico, Francisco Martín Rico<|MERGE_RESOLUTION|>--- conflicted
+++ resolved
@@ -2,13 +2,6 @@
 Changelog for package plansys2_pddl_parser
 ^^^^^^^^^^^^^^^^^^^^^^^^^^^^^^^^^^^^^^^^^^
 
-<<<<<<< HEAD
-0.0.5 (2020-01-12)
-------------------
-* Avoid inserting duplicate types
-  Signed-off-by: Francisco Martin Rico <fmrico@gmail.com>
-* Contributors: Francisco Martin Rico
-=======
 0.0.6 (2020-03-23)
 ------------------
 * Avoid inserting duplicate types
@@ -17,7 +10,6 @@
 
 0.0.5 (2020-01-12)
 ------------------
->>>>>>> bee730df
 
 0.0.4 (2020-01-09)
 ------------------
